from maml import MAML, ModelNetwork

import torch
from torch import optim
from torch import nn
import torch.nn.functional as F

import copy
import math
import random
import numpy as np
import matplotlib.pyplot as plt

class SineMAML(MAML):

    def __init__(self, params, device):
        self.device = device
<<<<<<< HEAD

        self.model = SinusoidalNetwork(params).to(self.device)
        # load previously trained model to continue with
        if params.get("resume"):
            model_checkpoint = params.get("resume")
            print("Loading and resuming training from checkpoint @ {}".format(model_checkpoint))
            self.model.load_state_dict(torch.load(model_checkpoint))

=======
        self.model_inner = SinusoidalNetwork(params).to(self.device)
>>>>>>> e33eda8d
        MAML.__init__(self, params)

    def _sample_task(self, amplitude_bounds=(0.1, 5), phase_bounds=(0, math.pi), plot=False):
        """
        returns sin function squashed in x direction by a phase parameter sampled randomly between phase_bounds
        enlarged in the y direction by an apmplitude parameter sampled randomly between amplitude_bounds
        """
        amplitude = random.uniform(amplitude_bounds[0], amplitude_bounds[1])
        phase = random.uniform(phase_bounds[0], phase_bounds[1])
        def modified_sin(x):
            return amplitude * np.sin(phase * x)
        return modified_sin

    def visualise(self, model_iterations, task, domain_bounds=(-5, 5)):

        dummy_model = SinusoidalNetwork(self.params)

        # ground truth
        plot_x = np.linspace(domain_bounds[0], domain_bounds[1], 100)
        plot_x_tensor = torch.tensor([[x] for x in plot_x]).to(self.device)
        plot_y_ground_truth = [task(xi) for xi in plot_x]

        fig = plt.figure()
        plt.plot(plot_x, plot_y_ground_truth)

        for (model_weights, model_biases) in model_iterations:
            
            dummy_model.weights = model_weights
            dummy_model.biases = model_biases

            plot_y_prediction = dummy_model(plot_x_tensor)
            plt.plot(plot_x, plot_y_prediction.cpu().detach().numpy(), linestyle='dashed')
        # plt.scatter(test_x_batch.cpu(), test_y_batch.cpu(), marker='o')
        fig.savefig(self.params.get("checkpoint_path") + '/prediction_test.png')
        plt.close()

    def _generate_batch(self, task, domain_bounds=(-5, 5), batch_size=10, plot=False): # Change batch generation to be done in pure PyTorch
        """
        generates an array, x_batch, of B datapoints sampled randomly between domain_bounds
        and computes the sin of each point in x_batch to produce y_batch.
        """
        x_batch = [random.uniform(domain_bounds[0], domain_bounds[1]) for _ in range(batch_size)]
        y_batch = [task(x) for x in x_batch]
        x_batch_tensor = torch.tensor([[x] for x in x_batch]).to(self.device)
        y_batch_tensor = torch.tensor([[y] for y in y_batch]).to(self.device)
        # print(x_batch_tensor, y_batch_tensor)
        # print(x_batch_tensor.shape, y_batch_tensor.shape)
        # print(x_batch_tensor.dtype)       

        if plot:
            fig = plt.figure()
            x = np.linspace(domain_bounds[0], domain_bounds[1], 100)
            y = [task(xi) for xi in x]
            plt.plot(x, y)
            fig.savefig('sin_batch_test.png')
            plt.close()
        return x_batch_tensor, y_batch_tensor

    def _compute_loss(self, prediction, ground_truth):
        loss_function = nn.MSELoss()
        return loss_function(prediction, ground_truth)


class _SinusoidalNetwork(ModelNetwork):

    # Make this a more general regression class rather than a Sin specific class?
    def __init__(self, params):
        ModelNetwork.__init__(self, params)

    def construct_layers(self):
        self.linear1 = nn.Linear(self.params.get("x_dim"), 40)
        self.linear2 = nn.Linear(40, 40)
        self.linear3 = nn.Linear(40, 1)

    def forward(self, x):
        x = F.relu(self.linear1(x))
        x = F.relu(self.linear2(x))
        x = self.linear3(x)
        return x

class SinusoidalNetwork(ModelNetwork):

    # Make this a more general regression class rather than a Sin specific class?
    def __init__(self, params):
        ModelNetwork.__init__(self, params)

    def _construct_layers(self):

        for l in range(len(self.layer_dimensions) - 1):

            layer_weight_tensor = torch.Tensor(size=(self.layer_dimensions[l], self.layer_dimensions[l + 1])).to(self.device)
            layer_weight_tensor.requires_grad = True

            layer_bias_tensor = torch.Tensor(size=[self.layer_dimensions[l + 1]]).to(self.device)
            layer_bias_tensor.requires_grad = True

            self.weights.append(layer_weight_tensor)
            self.biases.append(layer_bias_tensor)

        self._reset_parameters()

    def forward(self, x):

        for l in range(len(self.weights) - 1):
            x = F.linear(x, self.weights[l].t(), self.biases[l])
            x = F.relu(x)
    
        y = F.linear(x, self.weights[-1].t(), self.biases[-1]) # no relu on output layer

        return y<|MERGE_RESOLUTION|>--- conflicted
+++ resolved
@@ -15,18 +15,14 @@
 
     def __init__(self, params, device):
         self.device = device
-<<<<<<< HEAD
 
-        self.model = SinusoidalNetwork(params).to(self.device)
+        self.model_inner = SinusoidalNetwork(params).to(self.device)
         # load previously trained model to continue with
         if params.get("resume"):
             model_checkpoint = params.get("resume")
             print("Loading and resuming training from checkpoint @ {}".format(model_checkpoint))
-            self.model.load_state_dict(torch.load(model_checkpoint))
+            self.model_inner.load_state_dict(torch.load(model_checkpoint))
 
-=======
-        self.model_inner = SinusoidalNetwork(params).to(self.device)
->>>>>>> e33eda8d
         MAML.__init__(self, params)
 
     def _sample_task(self, amplitude_bounds=(0.1, 5), phase_bounds=(0, math.pi), plot=False):
