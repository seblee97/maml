--- conflicted
+++ resolved
@@ -64,24 +64,17 @@
         raise NotImplementedError("Base class abstract method")
 
     def outer_training_loop(self):
-<<<<<<< HEAD
-        meta_update_losses = []
+        meta_update_gradients = []
         for task in range(self.task_batch_size):
-            meta_update_loss = self.inner_training_loop()
-            meta_update_losses.append(meta_update_loss)
-=======
-        meta_update_gradients = []
-        for task in range(self.args.task_batch_size):
             meta_update_gradient = self.inner_training_loop()
             meta_update_gradients.append(meta_update_gradient)
->>>>>>> 8f2659a7
 
         # meta update
         for meta_update_gradient in meta_update_gradients:
             model_state_dict = self.model.state_dict()
             for parameter_name, parameter in model_state_dict.items():
                 # Transform the parameter using...
-                transformed_parameter = parameter + self.args.meta_lr * meta_update_gradient[parameter_name]
+                transformed_parameter = parameter + self.meta_lr * meta_update_gradient[parameter_name]
                 model_state_dict[parameter_name].copy_(transformed_parameter)
 
     def inner_training_loop(self):
