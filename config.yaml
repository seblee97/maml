--- conflicted
+++ resolved
@@ -1,20 +1,16 @@
-task_type:                    sin           # which task to meta-learn e.g. sin- for sinusoid regression
-training_iterations:          250000        # number of training iterations (total calls to the outer training loop)
-task_batch_size:              25            # number of tasks sampled per meta-update (per outer loop)
-meta_lr:                      0.001         # the base learning rate of the generator (the outer loop optimiser)
-inner_update_batch_size:      10            # number of examples used for inner gradient update (k for k-shot learning)
-inner_update_lr:              0.001         # step size alpha for inner gradient update
-num_inner_updates:            1             # number of inner gradient updates during training
-validation_num_inner_updates: 5             # number of inner gradient updates during fine-tuning in validation/testing
-validation_task_batch_size:   10            # number of tasks to sample and evaluate in each validation loop
-<<<<<<< HEAD
-validation_frequency:         200           # frequency with which to perform validation during training
-x_dim:                        1             # dimension of x input 
-
-resume:                       /data/home/tsel/maml/results/2019-07-21-15-56-53/model_checkpoint_18-18-02.pt
-=======
-validation_frequency:         2000          # frequency with which to perform validation during training
-input_dimension:              1             # dimension of network input 
-network_layers:               [40, 40]      # dimension of layers to be used in network
-output_dimension:             1             # dimension of network output
->>>>>>> e33eda8d
+task_type:                    sin           # which task to meta-learn e.g. sin- for sinusoid regression
+training_iterations:          250000        # number of training iterations (total calls to the outer training loop)
+task_batch_size:              25            # number of tasks sampled per meta-update (per outer loop)
+meta_lr:                      0.001         # the base learning rate of the generator (the outer loop optimiser)
+inner_update_batch_size:      10            # number of examples used for inner gradient update (k for k-shot learning)
+inner_update_lr:              0.001         # step size alpha for inner gradient update
+num_inner_updates:            1             # number of inner gradient updates during training
+validation_num_inner_updates: 5             # number of inner gradient updates during fine-tuning in validation/testing
+validation_task_batch_size:   10            # number of tasks to sample and evaluate in each validation loop
+validation_frequency:         2000          # frequency with which to perform validation during training
+x_dim:                        1             # dimension of x input 
+input_dimension:              1             # dimension of network input 
+network_layers:               [40, 40]      # dimension of layers to be used in network
+output_dimension:             1             # dimension of network output
+
+resume:                       /data/home/tsel/maml/results/2019-07-21-15-56-53/model_checkpoint_18-18-02.pt